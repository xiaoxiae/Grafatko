--- conflicted
+++ resolved
@@ -1,216 +1,206 @@
-class Node:
-    """A class for working with physical representations of nodes in a graph."""
-
-    def __init__(self, x, y, radius, label=None):
-        """Initializes a new node."""
-        # coordinates and radius of the graph on a plane
-        self.x, self.y = x, y
-        self.radius = radius
-
-        # the label that will be displayed
-        self.label = label
-
-        # neighbours of the node
-        self.neighbours = {}
-
-        # the list of forces acting on the node
-        self.forces = []
-
-    def get_x(self):
-        """Returns the x coordinate of the node."""
-        return self.x
-
-    def get_y(self):
-        """Returns the y coordinate of the node."""
-        return self.y
-
-    def get_radius(self):
-        """Returns the radius of the node."""
-        return self.radius
-
-    def get_neighbours(self):
-        """Returns the neighbours of the node."""
-        return self.neighbours
-
-    def get_label(self):
-        """Returns the label of the node."""
-        return self.label
-
-    def set_x(self, x):
-        """Sets the x coordinate of the node to the specified value."""
-        self.x = x
-
-    def set_y(self, y):
-        """Sets the y coordinate of the node to the specified value."""
-        self.y = y
-
-    def set_label(self, label):
-        """Sets the label of the node to the specified value."""
-        self.label = label
-
-    def add_force(self, force):
-        """Adds a force that is acting upon the node to the force list."""
-        self.forces.append(force)
-
-    def evaluate_forces(self):
-        """Evaluates all of the forces acting upon the node, moving it accordingly."""
-        xd, yd = 0, 0
-        while len(self.forces) != 0:
-            force = self.forces.pop()
-            xd += force[0]
-            yd += force[1]
-
-        self.x += xd
-        self.y += yd
-
-
-class Graph:
-    """A class for working with physical representations of a graph."""
-
-    def __init__(self, oriented=False, weighted=False):
-        self.nodes = []
-        self.oriented = oriented
-        self.weighted = weighted
-
-        # for storing sets of nodes that are connected to each other
-        # helpful for calculating forces and moving connected nodes
-        self.continuity_sets = []
-
-    def calculate_continuity_sets(self):
-        """Calculates sets of nodes that are connected."""
-        self.continuity_sets = []
-
-        for node in self.nodes:
-            # the set of all connected nodes
-            working_set = set([node] + node.neighbours)
-
-            # attempt to merge the working set with an already existing set
-            i = 0
-            while i < len(self.continuity_sets):
-                existing_set = self.continuity_sets[i]
-
-                if len(existing_set.intersection(working_set)) != 0:
-                    existing_set |= working_set
-                    break
-
-                i += 1
-
-            # if no merge occurred, we have a new working set
-            if i == len(self.continuity_sets):
-                self.continuity_sets.append(working_set)
-
-    def share_continuity_set(self, n1, n2):
-        """Returns True if both of the nodes are in the same continuity set."""
-        for s in self.continuity_sets:
-            n1_in_s, n2_in_s = n1 in s, n2 in s
-
-            if n1_in_s and n2_in_s:
-                return True
-            elif n1_in_s or n2_in_s:
-                return False
-
-    def is_oriented(self):
-        """Returns True if the graph is oriented and False otherwise."""
-        return self.oriented
-
-    def set_oriented(self, oriented):
-        """Sets the orientation of the graph."""
-        # if we are converting from oriented, we need to change all of the vertices to go both ways
-        if not oriented:
-            self._convert_from_oriented()
-
-        self.oriented = oriented
-
-    def is_weighted(self):
-        """Returns True if the graph is weighted and False otherwise."""
-        return self.weighted
-
-    def get_weight(self, n1, n2):
-        """Returns the weight of the specified vertex."""
-        return self.nodes[self.nodes.index(n1)].neighbours[n2]
-
-    def set_weighted(self, weighted):
-        """Sets, whether the graph is weighted or not."""
-        self.weighted = weighted
-
-    def _convert_from_oriented(self):
-        """Converts each of the vertices of the graph to go both ways. Takes O(number of nodes * number of vertices)."""
-        for node in self.get_nodes():
-            for neighbour in node.get_neighbours():
-                self.add_vertex(neighbour, node, weight=0)
-
-    def get_nodes(self):
-        """Returns a list of nodes of the graph."""
-        return self.nodes
-
-    def __len__(self):
-        """Define a length of the graph object as the number of nodes."""
-        return len(self.get_nodes())
-
-    def generate_label(self):
-        """Returns a node label, based on the number of nodes in the tree in the form of A, B, C, ..., AA, AB, AC ...
-        Note that the label is not meant to be an unique identifier!"""
-        n = self.__len__()
-        label = "A" * (n // 26) + chr(65 + n % 26)
-
-        return label
-
-    def add_node(self, x, y, radius, name=None):
-        """Adds a new node to the graph and returns it."""
-        node = Node(x, y, radius, name if name is not None else self.generate_label())
-        self.nodes.append(node)
-
-        self.calculate_continuity_sets()
-
-        return node
-
-    def delete_node(self, node_to_remove):
-        """Deletes a node and all of the vertices that point to it from the graph. Takes O(number of vertices)"""
-        # remove the actual node
-        self.get_nodes().remove(node_to_remove)
-
-        # remove all of its vertices
-        for node in self.get_nodes():
-            if node_to_remove in node.neighbours:
-                del node.get_neighbours()[node_to_remove]
-
-<<<<<<< HEAD
-        self.calculate_continuity_sets()
-
-    def add_vertex(self, n1, n2):
-=======
-    def add_vertex(self, n1, n2, weight=0):
->>>>>>> fc3c2558
-        """Adds a vertex from node n1 to node n2 (and vice versa, if it's not oriented). Only does so if the given
-        vertex doesn't already exist. Takes O(number of nodes)."""
-        # from n1 to n2
-        n1.neighbours[n2] = weight
-
-        # from n2 to n1
-        if not self.oriented:
-            n2.neighbours[n1] = weight
-
-        self.calculate_continuity_sets()
-
-    def does_vertex_exist(self, n1, n2, ignore_orientation=False):
-        """Returns True if a vertex exists between the two nodes and False otherwise. Takes O(number of nodes)."""
-        return n2 in n1.neighbours or ((not self.oriented or ignore_orientation) and n1 in n2.neighbours)
-
-    def remove_vertex(self, n1, n2):
-        """Removes a vertex from node n1 to node n2 (and vice versa, if it's not oriented). Only does so if the given
-        vertex exists. Takes O(number of nodes)."""
-        # from n1 to n2
-        if n2 in n1.neighbours:
-            del n1.neighbours[n2]
-
-        # from n2 to n1
-        if not self.oriented and n1 in n2.neighbours:
-<<<<<<< HEAD
-            n2.neighbours.remove(n1)
-
-        self.calculate_continuity_sets()
-
-=======
-            del n2.neighbours[n1]
-
->>>>>>> fc3c2558
+class Node:
+    """A class for working with physical representations of nodes in a graph."""
+
+    def __init__(self, x, y, radius, label=None):
+        """Initializes a new node."""
+        # coordinates and radius of the graph on a plane
+        self.x, self.y = x, y
+        self.radius = radius
+
+        # the label that will be displayed
+        self.label = label
+
+        # neighbours of the node
+        self.neighbours = {}
+
+        # the list of forces acting on the node
+        self.forces = []
+
+    def get_x(self):
+        """Returns the x coordinate of the node."""
+        return self.x
+
+    def get_y(self):
+        """Returns the y coordinate of the node."""
+        return self.y
+
+    def get_radius(self):
+        """Returns the radius of the node."""
+        return self.radius
+
+    def get_neighbours(self):
+        """Returns the neighbours of the node."""
+        return self.neighbours
+
+    def get_label(self):
+        """Returns the label of the node."""
+        return self.label
+
+    def set_x(self, x):
+        """Sets the x coordinate of the node to the specified value."""
+        self.x = x
+
+    def set_y(self, y):
+        """Sets the y coordinate of the node to the specified value."""
+        self.y = y
+
+    def set_label(self, label):
+        """Sets the label of the node to the specified value."""
+        self.label = label
+
+    def add_force(self, force):
+        """Adds a force that is acting upon the node to the force list."""
+        self.forces.append(force)
+
+    def evaluate_forces(self):
+        """Evaluates all of the forces acting upon the node, moving it accordingly."""
+        xd, yd = 0, 0
+        while len(self.forces) != 0:
+            force = self.forces.pop()
+            xd += force[0]
+            yd += force[1]
+
+        self.x += xd
+        self.y += yd
+
+
+class Graph:
+    """A class for working with physical representations of a graph."""
+
+    def __init__(self, oriented=False, weighted=False):
+        self.nodes = []
+        self.oriented = oriented
+        self.weighted = weighted
+
+        # for storing sets of nodes that are connected to each other
+        # helpful for calculating forces and moving connected nodes
+        self.continuity_sets = []
+
+    def calculate_continuity_sets(self):
+        """Calculates sets of nodes that are connected."""
+        self.continuity_sets = []
+
+        for node in self.nodes:
+            # the set of all connected nodes
+            working_set = set([node] + node.neighbours)
+
+            # attempt to merge the working set with an already existing set
+            i = 0
+            while i < len(self.continuity_sets):
+                existing_set = self.continuity_sets[i]
+
+                if len(existing_set.intersection(working_set)) != 0:
+                    existing_set |= working_set
+                    break
+
+                i += 1
+
+            # if no merge occurred, we have a new working set
+            if i == len(self.continuity_sets):
+                self.continuity_sets.append(working_set)
+
+    def share_continuity_set(self, n1, n2):
+        """Returns True if both of the nodes are in the same continuity set."""
+        for s in self.continuity_sets:
+            n1_in_s, n2_in_s = n1 in s, n2 in s
+
+            if n1_in_s and n2_in_s:
+                return True
+            elif n1_in_s or n2_in_s:
+                return False
+
+    def is_oriented(self):
+        """Returns True if the graph is oriented and False otherwise."""
+        return self.oriented
+
+    def set_oriented(self, oriented):
+        """Sets the orientation of the graph."""
+        # if we are converting from oriented, we need to change all of the vertices to go both ways
+        if not oriented:
+            self._convert_from_oriented()
+
+        self.oriented = oriented
+
+    def is_weighted(self):
+        """Returns True if the graph is weighted and False otherwise."""
+        return self.weighted
+
+    def get_weight(self, n1, n2):
+        """Returns the weight of the specified vertex."""
+        return self.nodes[self.nodes.index(n1)].neighbours[n2]
+
+    def set_weighted(self, weighted):
+        """Sets, whether the graph is weighted or not."""
+        self.weighted = weighted
+
+    def _convert_from_oriented(self):
+        """Converts each of the vertices of the graph to go both ways. Takes O(number of nodes * number of vertices)."""
+        for node in self.get_nodes():
+            for neighbour in node.get_neighbours():
+                self.add_vertex(neighbour, node, weight=0)
+
+    def get_nodes(self):
+        """Returns a list of nodes of the graph."""
+        return self.nodes
+
+    def __len__(self):
+        """Define a length of the graph object as the number of nodes."""
+        return len(self.get_nodes())
+
+    def generate_label(self):
+        """Returns a node label, based on the number of nodes in the tree in the form of A, B, C, ..., AA, AB, AC ...
+        Note that the label is not meant to be an unique identifier!"""
+        n = self.__len__()
+        label = "A" * (n // 26) + chr(65 + n % 26)
+
+        return label
+
+    def add_node(self, x, y, radius, name=None):
+        """Adds a new node to the graph and returns it."""
+        node = Node(x, y, radius, name if name is not None else self.generate_label())
+        self.nodes.append(node)
+
+        self.calculate_continuity_sets()
+
+        return node
+
+    def delete_node(self, node_to_remove):
+        """Deletes a node and all of the vertices that point to it from the graph. Takes O(number of vertices)"""
+        # remove the actual node
+        self.get_nodes().remove(node_to_remove)
+
+        # remove all of its vertices
+        for node in self.get_nodes():
+            if node_to_remove in node.neighbours:
+                del node.get_neighbours()[node_to_remove]
+
+        self.calculate_continuity_sets()
+
+    def add_vertex(self, n1, n2, weight=0):
+        """Adds a vertex from node n1 to node n2 (and vice versa, if it's not oriented). Only does so if the given
+        vertex doesn't already exist. Takes O(number of nodes)."""
+        # from n1 to n2
+        n1.neighbours[n2] = weight
+
+        # from n2 to n1
+        if not self.oriented:
+            n2.neighbours[n1] = weight
+
+        self.calculate_continuity_sets()
+
+    def does_vertex_exist(self, n1, n2, ignore_orientation=False):
+        """Returns True if a vertex exists between the two nodes and False otherwise. Takes O(number of nodes)."""
+        return n2 in n1.neighbours or ((not self.oriented or ignore_orientation) and n1 in n2.neighbours)
+
+    def remove_vertex(self, n1, n2):
+        """Removes a vertex from node n1 to node n2 (and vice versa, if it's not oriented). Only does so if the given
+        vertex exists. Takes O(number of nodes)."""
+        # from n1 to n2
+        if n2 in n1.neighbours:
+            del n1.neighbours[n2]
+
+        # from n2 to n1
+        if not self.oriented and n1 in n2.neighbours:
+            del n2.neighbours[n1]
+
+        self.calculate_continuity_sets()